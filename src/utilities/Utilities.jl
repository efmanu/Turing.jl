module Utilities

using ..Turing: Sampler
using Distributions, Bijectors
using StatsFuns, SpecialFunctions
using MCMCChain: AbstractChains, Chains
using StatsFuns, SpecialFunctions
using Statistics, LinearAlgebra
import Distributions: sample

export  resample,
        randcat,
        resample_multinomial,
        resample_residual,
        resample_stratified,
        resample_systematic,
        vectorize,
        reconstruct,
        reconstruct!,
        Sample,
        Chain,
        init,
        vectorize,
        data,
<<<<<<< HEAD
        logpdf_binomial_logit,
=======
>>>>>>> 269a1708
        Flat,
        FlatPos,
        BinomialLogit,
        VecBinomialLogit

include("resample.jl")
include("helper.jl")
include("robustinit.jl")
include("util.jl")         # utility functions
include("io.jl")           # I/O
include("distributions.jl")

end # module<|MERGE_RESOLUTION|>--- conflicted
+++ resolved
@@ -22,10 +22,6 @@
         init,
         vectorize,
         data,
-<<<<<<< HEAD
-        logpdf_binomial_logit,
-=======
->>>>>>> 269a1708
         Flat,
         FlatPos,
         BinomialLogit,
