--- conflicted
+++ resolved
@@ -559,35 +559,21 @@
 end
 function get_matching_type(
     spl::AbstractSampler, 
-<<<<<<< HEAD
-    vi::VarInfo, 
-=======
     vi, 
->>>>>>> 9e75144f
     ::Type{<:Union{Missing, AbstractFloat}},
 )
     return Union{Missing, floatof(eltype(vi, spl))}
 end
 function get_matching_type(
-<<<<<<< HEAD
-    spl::AbstractSampler, 
-    vi::VarInfo, 
-=======
-    spl::AbstractSampler,
-    vi, 
->>>>>>> 9e75144f
-    ::Type{<:AbstractFloat},
-)
-    return floatof(eltype(vi, spl))
-end
-function get_matching_type(
-<<<<<<< HEAD
-    spl::AbstractSampler, 
-    vi::VarInfo, 
-=======
     spl::AbstractSampler,
     vi,
->>>>>>> 9e75144f
+    ::Type{<:AbstractFloat},
+)
+    return floatof(eltype(vi, spl))
+end
+function get_matching_type(
+    spl::AbstractSampler,
+    vi,
     ::Type{TV},
 ) where {T, N, TV <: Array{T, N}}
     return Array{get_matching_type(spl, vi, T), N}
